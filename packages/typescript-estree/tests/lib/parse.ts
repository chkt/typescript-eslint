import debug from 'debug';
import { join, resolve } from 'path';
import * as parser from '../../src/parser';
import * as astConverter from '../../src/ast-converter';
import { TSESTreeOptions } from '../../src/parser-options';
import * as sharedParserUtils from '../../src/create-program/shared';
import { createSnapshotTestBlock } from '../../tools/test-utils';

const FIXTURES_DIR = join(__dirname, '../fixtures/simpleProject');

describe('parse()', () => {
  describe('basic functionality', () => {
    it('should parse an empty string', () => {
      expect(parser.parse('').body).toEqual([]);
      expect(parser.parse('', {}).body).toEqual([]);
    });
  });

  describe('modules', () => {
    it('should have correct column number when strict mode error occurs', () => {
      try {
        parser.parse('function fn(a, a) {\n}');
      } catch (err) {
        expect(err.column).toEqual(16);
      }
    });
  });

  describe('general', () => {
    const code = 'let foo = bar;';
    const config: TSESTreeOptions = {
      comment: true,
      tokens: true,
      range: true,
      loc: true,
    };

    it(
      'output tokens, comments, locs, and ranges when called with those options',
      createSnapshotTestBlock(code, config),
    );

    it(
      'output should not contain loc',
      createSnapshotTestBlock(code, {
        range: true,
        loc: false,
      }),
    );

    it(
      'output should not contain range',
      createSnapshotTestBlock(code, {
        range: false,
        loc: true,
      }),
    );
  });

  describe('non string code', () => {
    // testing a non string code..
    // eslint-disable-next-line @typescript-eslint/no-explicit-any
    const code = (12345 as any) as string;
    const config: TSESTreeOptions = {
      comment: true,
      tokens: true,
      range: true,
      loc: true,
    };

    it(
      'should correctly convert code to a string for parse()',
      createSnapshotTestBlock(code, config),
    );

    it(
      'should correctly convert code to a string for parseAndGenerateServices()',
      createSnapshotTestBlock(code, config, true),
    );
  });

  describe('loggerFn should be propagated to ast-converter', () => {
    it('output tokens, comments, locs, and ranges when called with those options', () => {
      const spy = jest.spyOn(astConverter, 'astConverter');

      const loggerFn = jest.fn(() => true);

      parser.parse('let foo = bar;', {
        loggerFn,
        comment: true,
        tokens: true,
        range: true,
        loc: true,
      });

<<<<<<< HEAD
      expect(spy).toHaveBeenCalledWith(
        expect.any(Object),
        {
          code: 'let foo = bar;',
          comment: true,
          comments: [],
          errorOnTypeScriptSyntacticAndSemanticIssues: false,
          errorOnUnknownASTType: false,
          extraFileExtensions: [],
          jsx: false,
          loc: true,
          log: loggerFn,
          projects: [],
          range: true,
          strict: false,
          tokens: expect.any(Array),
          tsconfigRootDir: expect.any(String),
          useJSXTextNode: false,
          preserveNodeMaps: true,
        },
        false,
      );
=======
      expect(spy).toHaveBeenCalled();
      expect(spy.mock.calls[0][1]).toMatchObject({
        code: 'let foo = bar;',
        comment: true,
        comments: [],
        loc: true,
        log: loggerFn,
        range: true,
        tokens: expect.any(Array),
      });
>>>>>>> 19ee1b9d
    });
  });

  describe('errorOnTypeScriptSyntacticAndSemanticIssues', () => {
    const code = '@test const foo = 2';
    const options: TSESTreeOptions = {
      comment: true,
      tokens: true,
      range: true,
      loc: true,
      errorOnTypeScriptSyntacticAndSemanticIssues: true,
    };

    it('should throw on invalid option when used in parse', () => {
      expect(() => {
        parser.parse(code, options);
      }).toThrow(
        `"errorOnTypeScriptSyntacticAndSemanticIssues" is only supported for parseAndGenerateServices()`,
      );
    });

    it('should not throw when used in parseAndGenerateServices', () => {
      expect(() => {
        parser.parseAndGenerateServices(code, options);
      }).not.toThrow(
        `"errorOnTypeScriptSyntacticAndSemanticIssues" is only supported for parseAndGenerateServices()`,
      );
    });

    it('should error on invalid code', () => {
      expect(() => {
        parser.parseAndGenerateServices(code, options);
      }).toThrow('Decorators are not valid here.');
    });
  });

  describe('preserveNodeMaps', () => {
    const code = 'var a = true';
    const baseConfig: TSESTreeOptions = {
      comment: true,
      tokens: true,
      range: true,
      loc: true,
      filePath: 'file.ts',
    };
    const projectConfig: TSESTreeOptions = {
      ...baseConfig,
      tsconfigRootDir: FIXTURES_DIR,
      project: './tsconfig.json',
    };

    it('should not impact the use of parse()', () => {
      const resultWithNoOptionSet = parser.parse(code, baseConfig);
      const resultWithOptionSetToTrue = parser.parse(code, {
        ...baseConfig,
        preserveNodeMaps: true,
      });
      const resultWithOptionSetToFalse = parser.parse(code, {
        ...baseConfig,
        preserveNodeMaps: false,
      });
      const resultWithOptionSetExplicitlyToUndefined = parser.parse(code, {
        ...baseConfig,
        preserveNodeMaps: undefined,
      });

      expect(resultWithNoOptionSet).toMatchObject(resultWithOptionSetToTrue);
      expect(resultWithNoOptionSet).toMatchObject(resultWithOptionSetToFalse);
      expect(resultWithNoOptionSet).toMatchObject(
        resultWithOptionSetExplicitlyToUndefined,
      );
    });

    it('should preserve node maps by default for parseAndGenerateServices()', () => {
      const noOptionSet = parser.parseAndGenerateServices(code, baseConfig);

      expect(noOptionSet.services.esTreeNodeToTSNodeMap).toEqual(
        expect.any(WeakMap),
      );
      expect(noOptionSet.services.tsNodeToESTreeNodeMap).toEqual(
        expect.any(WeakMap),
      );
<<<<<<< HEAD

      const withProjectNoOptionSet = parser.parseAndGenerateServices(code, {
        ...baseConfig,
        project: './tsconfig.json',
=======

      const withProjectNoOptionSet = parser.parseAndGenerateServices(
        code,
        projectConfig,
      );

      expect(withProjectNoOptionSet.services.esTreeNodeToTSNodeMap).toEqual(
        expect.any(WeakMap),
      );
      expect(withProjectNoOptionSet.services.tsNodeToESTreeNodeMap).toEqual(
        expect.any(WeakMap),
      );
    });

    function checkNodeMaps(setting: boolean): void {
      it('without project', () => {
        const parseResult = parser.parseAndGenerateServices(code, {
          ...baseConfig,
          preserveNodeMaps: setting,
        });

        expect(parseResult.services.esTreeNodeToTSNodeMap).toBeDefined();
        expect(parseResult.services.tsNodeToESTreeNodeMap).toBeDefined();
        expect(
          parseResult.services.esTreeNodeToTSNodeMap.has(
            parseResult.ast.body[0],
          ),
        ).toBe(setting);
        expect(
          parseResult.services.tsNodeToESTreeNodeMap.has(
            parseResult.services.program.getSourceFile('estree.ts'),
          ),
        ).toBe(setting);
      });

      it('with project', () => {
        const parseResult = parser.parseAndGenerateServices(code, {
          ...projectConfig,
          preserveNodeMaps: setting,
        });

        expect(parseResult.services.esTreeNodeToTSNodeMap).toBeDefined();
        expect(parseResult.services.tsNodeToESTreeNodeMap).toBeDefined();
        expect(
          parseResult.services.esTreeNodeToTSNodeMap.has(
            parseResult.ast.body[0],
          ),
        ).toBe(setting);
        expect(
          parseResult.services.tsNodeToESTreeNodeMap.has(
            parseResult.services.program.getSourceFile(
              join(FIXTURES_DIR, 'file.ts'),
            ),
          ),
        ).toBe(setting);
>>>>>>> 19ee1b9d
      });
    }

<<<<<<< HEAD
      expect(withProjectNoOptionSet.services.esTreeNodeToTSNodeMap).toEqual(
        expect.any(WeakMap),
      );
      expect(withProjectNoOptionSet.services.tsNodeToESTreeNodeMap).toEqual(
        expect.any(WeakMap),
      );
    });

    function checkNodeMaps(setting: boolean): void {
      const optionSetToFalse = parser.parseAndGenerateServices(code, {
        ...baseConfig,
        preserveNodeMaps: setting,
=======
    describe('should preserve node maps for parseAndGenerateServices() when option is `true`, regardless of `project` config', () => {
      checkNodeMaps(true);
    });

    describe('should not preserve node maps for parseAndGenerateServices() when option is `false`, regardless of `project` config', () => {
      checkNodeMaps(false);
    });
  });

  describe('isolated parsing', () => {
    const config: TSESTreeOptions = {
      comment: true,
      tokens: true,
      range: true,
      loc: true,
    };
    const testParse = ({
      ext,
      jsxContent,
      jsxSetting,
      shouldThrow = false,
    }: {
      ext: '.js' | '.jsx' | '.ts' | '.tsx' | '.vue' | '.json';
      jsxContent: boolean;
      jsxSetting: boolean;
      shouldThrow?: boolean;
    }): void => {
      const code =
        ext === '.json'
          ? '{ "x": 1 }'
          : jsxContent
          ? 'const x = <div />;'
          : 'const x = 1';
      it(`should parse ${ext} file - ${
        jsxContent ? 'with' : 'without'
      } JSX content - parserOptions.jsx = ${jsxSetting}`, () => {
        let result: any = {};
        const exp = expect(() => {
          result = parser.parseAndGenerateServices(code, {
            ...config,
            jsx: jsxSetting,
            filePath: join(FIXTURES_DIR, `file${ext}`),
          });
        });
        if (!shouldThrow) {
          exp.not.toThrow();
        } else {
          exp.toThrow();
        }

        if (!shouldThrow) {
          expect(result.services.program).toBeDefined();
          result.services.program = {}; // reduce noise
          expect(result).toMatchSnapshot();
        }
>>>>>>> 19ee1b9d
      });
    };

<<<<<<< HEAD
      expect(
        optionSetToFalse.services.esTreeNodeToTSNodeMap.has(
          optionSetToFalse.ast.body[0],
        ),
      ).toBe(setting);
      expect(
        optionSetToFalse.services.tsNodeToESTreeNodeMap.has(
          optionSetToFalse.services.program.getSourceFile('estree.ts'),
        ),
      ).toBe(setting);

      const withProjectOptionSetToFalse = parser.parseAndGenerateServices(
        code,
        {
          ...baseConfig,
          preserveNodeMaps: setting,
          project: './tsconfig.json',
        },
=======
    testParse({
      ext: '.js',
      jsxContent: false,
      jsxSetting: false,
    });
    testParse({
      ext: '.js',
      jsxContent: false,
      jsxSetting: true,
    });
    testParse({
      ext: '.js',
      jsxContent: true,
      jsxSetting: false,
    });
    testParse({
      ext: '.js',
      jsxContent: true,
      jsxSetting: true,
    });

    testParse({
      ext: '.jsx',
      jsxContent: false,
      jsxSetting: false,
    });
    testParse({
      ext: '.jsx',
      jsxContent: false,
      jsxSetting: true,
    });
    testParse({
      ext: '.jsx',
      jsxContent: true,
      jsxSetting: false,
    });
    testParse({
      ext: '.jsx',
      jsxContent: true,
      jsxSetting: true,
    });

    testParse({
      ext: '.ts',
      jsxContent: false,
      jsxSetting: false,
    });
    testParse({
      ext: '.ts',
      jsxContent: false,
      jsxSetting: true,
    });
    testParse({
      ext: '.ts',
      jsxContent: true,
      jsxSetting: false,
      shouldThrow: true, // Typescript does not allow JSX in a .ts file
    });
    testParse({
      ext: '.ts',
      jsxContent: true,
      jsxSetting: true,
      shouldThrow: true,
    });

    testParse({
      ext: '.tsx',
      jsxContent: false,
      jsxSetting: false,
    });
    testParse({
      ext: '.tsx',
      jsxContent: false,
      jsxSetting: true,
    });
    testParse({
      ext: '.tsx',
      jsxContent: true,
      jsxSetting: false,
    });
    testParse({
      ext: '.tsx',
      jsxContent: true,
      jsxSetting: true,
    });

    testParse({
      ext: '.vue',
      jsxContent: false,
      jsxSetting: false,
    });
    testParse({
      ext: '.vue',
      jsxContent: false,
      jsxSetting: true,
    });
    testParse({
      ext: '.vue',
      jsxContent: true,
      jsxSetting: false,
      shouldThrow: true, // "Unknown" filetype means we respect the JSX setting
    });
    testParse({
      ext: '.vue',
      jsxContent: true,
      jsxSetting: true,
    });
    testParse({
      ext: '.json',
      jsxContent: false,
      jsxSetting: false,
    });
  });

  describe('invalid file error messages', () => {
    const PROJECT_DIR = resolve(FIXTURES_DIR, '../invalidFileErrors');
    const code = 'var a = true';
    const config: TSESTreeOptions = {
      comment: true,
      tokens: true,
      range: true,
      loc: true,
      tsconfigRootDir: PROJECT_DIR,
      project: './tsconfig.json',
    };
    const testParse = (
      filePath: string,
      extraFileExtensions: string[] = ['.vue'],
    ) => (): void => {
      try {
        parser.parseAndGenerateServices(code, {
          ...config,
          extraFileExtensions,
          filePath: join(PROJECT_DIR, filePath),
        });
      } catch (error) {
        /**
         * Aligns paths between environments, node for windows uses `\`, for linux and mac uses `/`
         */
        error.message = error.message.replace(/\\(?!["])/gm, '/');
        throw error;
      }
    };

    describe('project includes', () => {
      it("doesn't error for matched files", () => {
        expect(testParse('ts/included.ts')).not.toThrow();
        expect(testParse('ts/included.tsx')).not.toThrow();
        expect(testParse('js/included.js')).not.toThrow();
        expect(testParse('js/included.jsx')).not.toThrow();
      });

      it('errors for not included files', () => {
        expect(testParse('ts/notIncluded.ts')).toThrowErrorMatchingSnapshot();
        expect(testParse('ts/notIncluded.tsx')).toThrowErrorMatchingSnapshot();
        expect(testParse('js/notIncluded.js')).toThrowErrorMatchingSnapshot();
        expect(testParse('js/notIncluded.jsx')).toThrowErrorMatchingSnapshot();
      });
    });

    describe('"parserOptions.extraFileExtensions" is empty', () => {
      it('should not error', () => {
        expect(testParse('ts/included.ts', [])).not.toThrow();
      });

      it('the extension does not match', () => {
        expect(
          testParse('other/unknownFileType.unknown', []),
        ).toThrowErrorMatchingSnapshot();
      });
    });

    describe('"parserOptions.extraFileExtensions" is non-empty', () => {
      describe('the extension matches', () => {
        it('the file is included', () => {
          expect(testParse('other/included.vue')).not.toThrow();
        });

        it("the file isn't included", () => {
          expect(
            testParse('other/notIncluded.vue'),
          ).toThrowErrorMatchingSnapshot();
        });

        it('duplicate extension', () => {
          expect(
            testParse('ts/notIncluded.ts', ['.ts']),
          ).toThrowErrorMatchingSnapshot();
        });
      });

      it('invalid extension', () => {
        expect(
          testParse('other/unknownFileType.unknown', ['unknown']),
        ).toThrowErrorMatchingSnapshot();
      });

      it('the extension does not match', () => {
        expect(
          testParse('other/unknownFileType.unknown'),
        ).toThrowErrorMatchingSnapshot();
      });
    });
  });

  describe('debug options', () => {
    const debugEnable = jest.fn();
    beforeEach(() => {
      debugEnable.mockReset();
      debug.enable = debugEnable;
      jest.spyOn(debug, 'enabled').mockImplementation(() => false);
    });

    it("shouldn't turn on debugger if no options were provided", () => {
      parser.parseAndGenerateServices('const x = 1;', {
        debugLevel: [],
      });
      expect(debugEnable).not.toHaveBeenCalled();
    });

    it('should turn on eslint debugger', () => {
      parser.parseAndGenerateServices('const x = 1;', {
        debugLevel: ['eslint'],
      });
      expect(debugEnable).toHaveBeenCalledTimes(1);
      expect(debugEnable).toHaveBeenCalledWith('eslint:*,-eslint:code-path');
    });

    it('should turn on typescript-eslint debugger', () => {
      parser.parseAndGenerateServices('const x = 1;', {
        debugLevel: ['typescript-eslint'],
      });
      expect(debugEnable).toHaveBeenCalledTimes(1);
      expect(debugEnable).toHaveBeenCalledWith('typescript-eslint:*');
    });

    it('should turn on both eslint and typescript-eslint debugger', () => {
      parser.parseAndGenerateServices('const x = 1;', {
        debugLevel: ['typescript-eslint', 'eslint'],
      });
      expect(debugEnable).toHaveBeenCalledTimes(1);
      expect(debugEnable).toHaveBeenCalledWith(
        'typescript-eslint:*,eslint:*,-eslint:code-path',
>>>>>>> 19ee1b9d
      );
    });

<<<<<<< HEAD
      expect(
        withProjectOptionSetToFalse.services.esTreeNodeToTSNodeMap.has(
          withProjectOptionSetToFalse.ast.body[0],
        ),
      ).toBe(setting);
      expect(
        withProjectOptionSetToFalse.services.tsNodeToESTreeNodeMap.has(
          withProjectOptionSetToFalse.services.program.getSourceFile(
            'estree.ts',
          ),
        ),
      ).toBe(setting);
    }

    it('should preserve node maps for parseAndGenerateServices() when option is `true`, regardless of `project` config', () =>
      checkNodeMaps(true));

    it('should not preserve node maps for parseAndGenerateServices() when option is `false`, regardless of `project` config', () =>
      checkNodeMaps(false));
=======
    it('should turn on typescript debugger', () => {
      const spy = jest.spyOn(
        sharedParserUtils,
        'createDefaultCompilerOptionsFromExtra',
      );

      parser.parseAndGenerateServices('const x = 1;', {
        debugLevel: ['typescript'],
      });
      expect(spy).toHaveBeenCalled();
      expect(spy).toHaveReturnedWith(
        expect.objectContaining({
          extendedDiagnostics: true,
        }),
      );
    });
>>>>>>> 19ee1b9d
  });
});<|MERGE_RESOLUTION|>--- conflicted
+++ resolved
@@ -93,30 +93,6 @@
         loc: true,
       });
 
-<<<<<<< HEAD
-      expect(spy).toHaveBeenCalledWith(
-        expect.any(Object),
-        {
-          code: 'let foo = bar;',
-          comment: true,
-          comments: [],
-          errorOnTypeScriptSyntacticAndSemanticIssues: false,
-          errorOnUnknownASTType: false,
-          extraFileExtensions: [],
-          jsx: false,
-          loc: true,
-          log: loggerFn,
-          projects: [],
-          range: true,
-          strict: false,
-          tokens: expect.any(Array),
-          tsconfigRootDir: expect.any(String),
-          useJSXTextNode: false,
-          preserveNodeMaps: true,
-        },
-        false,
-      );
-=======
       expect(spy).toHaveBeenCalled();
       expect(spy.mock.calls[0][1]).toMatchObject({
         code: 'let foo = bar;',
@@ -127,7 +103,6 @@
         range: true,
         tokens: expect.any(Array),
       });
->>>>>>> 19ee1b9d
     });
   });
 
@@ -210,12 +185,6 @@
       expect(noOptionSet.services.tsNodeToESTreeNodeMap).toEqual(
         expect.any(WeakMap),
       );
-<<<<<<< HEAD
-
-      const withProjectNoOptionSet = parser.parseAndGenerateServices(code, {
-        ...baseConfig,
-        project: './tsconfig.json',
-=======
 
       const withProjectNoOptionSet = parser.parseAndGenerateServices(
         code,
@@ -271,24 +240,9 @@
             ),
           ),
         ).toBe(setting);
->>>>>>> 19ee1b9d
       });
     }
 
-<<<<<<< HEAD
-      expect(withProjectNoOptionSet.services.esTreeNodeToTSNodeMap).toEqual(
-        expect.any(WeakMap),
-      );
-      expect(withProjectNoOptionSet.services.tsNodeToESTreeNodeMap).toEqual(
-        expect.any(WeakMap),
-      );
-    });
-
-    function checkNodeMaps(setting: boolean): void {
-      const optionSetToFalse = parser.parseAndGenerateServices(code, {
-        ...baseConfig,
-        preserveNodeMaps: setting,
-=======
     describe('should preserve node maps for parseAndGenerateServices() when option is `true`, regardless of `project` config', () => {
       checkNodeMaps(true);
     });
@@ -344,30 +298,9 @@
           result.services.program = {}; // reduce noise
           expect(result).toMatchSnapshot();
         }
->>>>>>> 19ee1b9d
-      });
-    };
-
-<<<<<<< HEAD
-      expect(
-        optionSetToFalse.services.esTreeNodeToTSNodeMap.has(
-          optionSetToFalse.ast.body[0],
-        ),
-      ).toBe(setting);
-      expect(
-        optionSetToFalse.services.tsNodeToESTreeNodeMap.has(
-          optionSetToFalse.services.program.getSourceFile('estree.ts'),
-        ),
-      ).toBe(setting);
-
-      const withProjectOptionSetToFalse = parser.parseAndGenerateServices(
-        code,
-        {
-          ...baseConfig,
-          preserveNodeMaps: setting,
-          project: './tsconfig.json',
-        },
-=======
+      });
+    };
+
     testParse({
       ext: '.js',
       jsxContent: false,
@@ -611,31 +544,9 @@
       expect(debugEnable).toHaveBeenCalledTimes(1);
       expect(debugEnable).toHaveBeenCalledWith(
         'typescript-eslint:*,eslint:*,-eslint:code-path',
->>>>>>> 19ee1b9d
-      );
-    });
-
-<<<<<<< HEAD
-      expect(
-        withProjectOptionSetToFalse.services.esTreeNodeToTSNodeMap.has(
-          withProjectOptionSetToFalse.ast.body[0],
-        ),
-      ).toBe(setting);
-      expect(
-        withProjectOptionSetToFalse.services.tsNodeToESTreeNodeMap.has(
-          withProjectOptionSetToFalse.services.program.getSourceFile(
-            'estree.ts',
-          ),
-        ),
-      ).toBe(setting);
-    }
-
-    it('should preserve node maps for parseAndGenerateServices() when option is `true`, regardless of `project` config', () =>
-      checkNodeMaps(true));
-
-    it('should not preserve node maps for parseAndGenerateServices() when option is `false`, regardless of `project` config', () =>
-      checkNodeMaps(false));
-=======
+      );
+    });
+
     it('should turn on typescript debugger', () => {
       const spy = jest.spyOn(
         sharedParserUtils,
@@ -652,6 +563,5 @@
         }),
       );
     });
->>>>>>> 19ee1b9d
   });
 });