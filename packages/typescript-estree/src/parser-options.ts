import { Program } from 'typescript';
import { TSESTree, TSNode, TSESTreeToTSNode, TSToken } from './ts-estree';

type DebugModule = 'typescript-eslint' | 'eslint' | 'typescript';

export interface Extra {
  code: string;
  comment: boolean;
  comments: TSESTree.Comment[];
  createDefaultProgram: boolean;
  debugLevel: Set<DebugModule>;
  errorOnTypeScriptSyntacticAndSemanticIssues: boolean;
  errorOnUnknownASTType: boolean;
  extraFileExtensions: string[];
  filePath: string;
  jsx: boolean;
  loc: boolean;
  log: Function;
  preserveNodeMaps?: boolean;
  projects: string[];
  range: boolean;
  strict: boolean;
  tokens: null | TSESTree.Token[];
  tsconfigRootDir: string;
  useJSXTextNode: boolean;
}

////////////////////////////////////////////////////
// MAKE SURE THIS IS KEPT IN SYNC WITH THE README //
////////////////////////////////////////////////////

export interface TSESTreeOptions {
  /**
   * create a top-level comments array containing all comments
   */
  comment?: boolean;

  /**
   * For convenience:
   * - true === ['typescript-eslint']
   * - false === []
   *
   * An array of modules to turn explicit debugging on for.
   * - 'typescript-eslint' is the same as setting the env var `DEBUG=typescript-eslint:*`
   * - 'eslint' is the same as setting the env var `DEBUG=eslint:*`
   * - 'typescript' is the same as setting `extendedDiagnostics: true` in your tsconfig compilerOptions
   */
  debugLevel?: boolean | DebugModule[];

  /**
   * Causes the parser to error if the TypeScript compiler returns any unexpected syntax/semantic errors.
   */
  errorOnTypeScriptSyntacticAndSemanticIssues?: boolean;

  /**
   * Cause the parser to error if it encounters an unknown AST node type (useful for testing).
   * This case only usually occurs when TypeScript releases new features.
   */
  errorOnUnknownASTType?: boolean;

  /**
   * When `project` is provided, this controls the non-standard file extensions which will be parsed.
   * It accepts an array of file extensions, each preceded by a `.`.
   */
  extraFileExtensions?: string[];

  /**
   * The absolute path to the file being parsed.
   * When `project` is provided, this is required, as it is used to fetch the file from the TypeScript compiler's cache.
   */
  filePath?: string;

  /**
   * Enable parsing of JSX.
   * For more details, see https://www.typescriptlang.org/docs/handbook/jsx.html
   *
   * NOTE: this setting does not effect known file types (.js, .jsx, .ts, .tsx, .json) because the
   * TypeScript compiler has its own internal handling for known file extensions.
   *
   * For the exact behavior, see https://github.com/typescript-eslint/typescript-eslint/tree/master/packages/parser#parseroptionsecmafeaturesjsx
   */
  jsx?: boolean;

  /**
   * Controls whether the `loc` information to each node.
   * The `loc` property is an object which contains the exact line/column the node starts/ends on.
   * This is similar to the `range` property, except it is line/column relative.
   */
  loc?: boolean;

  /*
   * Allows overriding of function used for logging.
   * When value is `false`, no logging will occur.
   * When value is not provided, `console.log()` will be used.
   */
  loggerFn?: Function | false;

  /**
   * Allows the user to control whether or not two-way AST node maps are preserved
   * during the AST conversion process.
   *
   * By default: the AST node maps are NOT preserved, unless `project` has been specified,
   * in which case the maps are made available on the returned `parserServices`.
   *
   * NOTE: If `preserveNodeMaps` is explicitly set by the user, it will be respected,
   * regardless of whether or not `project` is in use.
   */
  preserveNodeMaps?: boolean;

  /**
   * Absolute (or relative to `tsconfigRootDir`) paths to the tsconfig(s).
   * If this is provided, type information will be returned.
   */
  project?: string | string[];

  /**
   * Controls whether the `range` property is included on AST nodes.
   * The `range` property is a [number, number] which indicates the start/end index of the node in the file contents.
   * This is similar to the `loc` property, except this is the absolute index.
   */
  range?: boolean;

  /**
   * Set to true to create a top-level array containing all tokens from the file.
   */
  tokens?: boolean;

  /**
   * The absolute path to the root directory for all provided `project`s.
   */
  tsconfigRootDir?: string;

  /*
   * The JSX AST changed the node type for string literals
   * inside a JSX Element from `Literal` to `JSXText`.
   * When value is `true`, these nodes will be parsed as type `JSXText`.
   * When value is `false`, these nodes will be parsed as type `Literal`.
   */
  useJSXTextNode?: boolean;

  /**
   ***************************************************************************************
   * IT IS RECOMMENDED THAT YOU DO NOT USE THIS OPTION, AS IT CAUSES PERFORMANCE ISSUES. *
   ***************************************************************************************
   *
   * When passed with `project`, this allows the parser to create a catch-all, default program.
   * This means that if the parser encounters a file not included in any of the provided `project`s,
   * it will not error, but will instead parse the file and its dependencies in a new program.
   *
   * This
   */
  createDefaultProgram?: boolean;
}

// This lets us use generics to type the return value, and removes the need to
// handle the undefined type in the get method
export interface ParserWeakMap<TKey, TValueBase> {
  get<TValue extends TValueBase>(key: TKey): TValue;
  has(key: unknown): boolean;
}

export interface ParserWeakMapESTreeToTSNode<
  TKey extends TSESTree.Node = TSESTree.Node
> {
  get<TKeyBase extends TKey>(key: TKeyBase): TSESTreeToTSNode<TKeyBase>;
  has(key: unknown): boolean;
}

export interface ParserServices {
<<<<<<< HEAD
  hasFullTypeInformation: boolean;
  program: Program;
  esTreeNodeToTSNodeMap: ParserWeakMap<TSESTree.Node, TSNode>;
  tsNodeToESTreeNodeMap: ParserWeakMap<TSNode, TSESTree.Node>;
=======
  program: Program;
  esTreeNodeToTSNodeMap: ParserWeakMapESTreeToTSNode;
  tsNodeToESTreeNodeMap: ParserWeakMap<TSNode | TSToken, TSESTree.Node>;
  hasFullTypeInformation: boolean;
>>>>>>> 19ee1b9d
}<|MERGE_RESOLUTION|>--- conflicted
+++ resolved
@@ -167,15 +167,8 @@
 }
 
 export interface ParserServices {
-<<<<<<< HEAD
-  hasFullTypeInformation: boolean;
-  program: Program;
-  esTreeNodeToTSNodeMap: ParserWeakMap<TSESTree.Node, TSNode>;
-  tsNodeToESTreeNodeMap: ParserWeakMap<TSNode, TSESTree.Node>;
-=======
   program: Program;
   esTreeNodeToTSNodeMap: ParserWeakMapESTreeToTSNode;
   tsNodeToESTreeNodeMap: ParserWeakMap<TSNode | TSToken, TSESTree.Node>;
   hasFullTypeInformation: boolean;
->>>>>>> 19ee1b9d
 }